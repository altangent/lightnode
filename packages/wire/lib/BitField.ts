import * as bigintutil from "./BigIntUtils";

/**
 * BitField assists with using bit flags to set or unset values in the bit
 * field. Preferrably a flag type is provided, otherwise it defaults to allow
 * arbitrary setting of integers corresponding to a particular bit index.
 *
 * Internally, values are stored as bigint so that more than 32 values
 * can be used since there is a limit of 31 digits that can be manipulated
 * using bitwise operations in JavaScript.
 */
export class BitField<T = number> {
    /**
     * Constructs a bitmask from a number
     */
    public static fromNumber(value: number) {
        return new BitField(BigInt(value));
    }

    /**
     * Constructs a bitmask from a buffer
     */
    public static fromBuffer(value: Buffer) {
        if (value.length === 0) return new BitField();
        return new BitField(BigInt("0x" + value.toString("hex")));
    }

    public value: bigint;

    constructor(value?: bigint) {
        this.value = value || BigInt(0);
    }

    public isSet(bit: T): boolean {
        return (this.value & (BigInt(1) << BigInt(bit))) > BigInt(0);
    }

    public set(bit: T) {
        this.value |= BigInt(1) << BigInt(bit);
    }

    public unset(bit: T) {
        this.value &= ~(this.value & (BigInt(1) << BigInt(bit)));
    }

    public toggle(bit: T) {
        this.value ^= BigInt(1) << BigInt(bit);
    }

    /**
<<<<<<< HEAD
=======
     * Returns the full list of set flags for the bit field
     */
    public flags(): T[] {
        const bits: T[] = [];
        let bit = 0;
        let val = 1n;
        while (val < this.value) {
            if (this.value & val) bits.push(bit as any);
            bit += 1;
            val <<= 1n;
        }
        return bits;
    }

    /**
>>>>>>> 9bce3c07
     * Returns the index of the most-significant bit that is set
     */
    public msb(): number {
        let num = this.value;
        let bit = 0;
        while (num > 1) {
            num = num >> 1n;
            bit += 1;
        }
        return bit;
    }

    /**
     * Returns a new BitField with the bitwise AND of the two BitFields
     * @param bitfield
     */
    public and(bitfield: BitField): BitField {
        return new BitField(this.value & bitfield.value);
    }

    /**
     * Returns a new BitField with the bitwise OR of the two BitFields
     * @param bitfield
     */
    public or(bitfield: BitField): BitField {
        return new BitField(this.value | bitfield.value);
    }

    /**
     * Returns a new BitField with the bitwise XOR of the two BitFields
     * @param bitfield
     */
    public xor(bitfield: BitField): BitField {
        return new BitField(this.value ^ bitfield.value);
    }

    public toBigInt() {
        return this.value;
    }

    public toNumber() {
        return Number(this.value);
    }

    public toBuffer(): Buffer {
        if (this.value === BigInt(0)) return Buffer.alloc(0);
        return bigintutil.bigintToBuffer(this.value);
    }
}<|MERGE_RESOLUTION|>--- conflicted
+++ resolved
@@ -48,8 +48,6 @@
     }
 
     /**
-<<<<<<< HEAD
-=======
      * Returns the full list of set flags for the bit field
      */
     public flags(): T[] {
@@ -65,7 +63,6 @@
     }
 
     /**
->>>>>>> 9bce3c07
      * Returns the index of the most-significant bit that is set
      */
     public msb(): number {
