import { ILogger } from "@node-lightning/logger";
import { EventEmitter } from "events";
import { OutPoint } from "../domain/OutPoint";
import { ChannelAnnouncementMessage } from "../messages/ChannelAnnouncementMessage";
import { ExtendedChannelAnnouncementMessage } from "../messages/ExtendedChannelAnnouncementMessage";
import { IWireMessage } from "../messages/IWireMessage";
import { MessageType } from "../MessageType";
import { Peer } from "../Peer";
import { PeerState } from "../PeerState";
import { ShortChannelId } from "../ShortChannelId";
import { WireError, WireErrorCode } from "../WireError";
import { GossipFilter } from "./GossipFilter";
import { GossipPeer } from "./GossipPeer";
import { GossipRelay, IGossipRelay } from "./GossipRelay";
import { IGossipStore } from "./GossipStore";
import { IGossipFilterChainClient } from "./IGossipFilterChainClient";

export enum SyncState {
    Unsynced,
    Syncing,
    Synced,
}

// tslint:disable-next-line: interface-name
export declare interface GossipManager {
    on(event: "message", fn: (msg: IWireMessage) => void): this;
    on(event: "error", fn: (err: Error) => void): this;
    on(event: "flushed", fn: () => void): this;
    off(event: "restored", fn: (block: number) => void): this;
    off(event: "message", fn: (msg: IWireMessage) => void): this;
    off(event: "error", fn: (err: Error) => void): this;
    off(event: "flushed", fn: () => void): this;
}

/**
 * GossipManager provides is a facade for many parts of gossip. It
 * orchestrates for validating, storing, and emitting
 * routing gossip traffic obtained by peers.
 */
export class GossipManager extends EventEmitter {
    public blockHeight: number;
    public started: boolean;
    public syncState: SyncState;
    public isSynchronizing: boolean;
    public gossipRelay: IGossipRelay;
    public readonly peers: Set<GossipPeer>;
    public readonly logger: ILogger;

    constructor(
        logger: ILogger,
        readonly gossipStore: IGossipStore,
        readonly pendingStore: IGossipStore,
        readonly chainClient?: IGossipFilterChainClient,
    ) {
        super();
        this.logger = logger.sub("gspmgr");
        this.peers = new Set<GossipPeer>();
        this.syncState = SyncState.Unsynced;
        this.gossipRelay = new GossipRelay(logger.sub("gsprel"), 60000, 2000);
    }

    /**
     * The number of peers managed by the PeerManager
     */
    get peerCount(): number {
        return this.peers.size;
    }

    /**
     * Starts the gossip manager. This method will load information
     * from the gossip store, determine when the last information
     * was obtained, validate the existing messages (to see if any
     * channels have closed), and finally emit all messages that
     * exist in the system.
     */
    public async start() {
        this.logger.info("starting gossip manager");

        // wait for chain sync to complete
        if (this.chainClient) {
            this.logger.info("waiting for chain sync");
            await this.chainClient.waitForSync();
            this.logger.info("chain sync complete");
        }

        await this._restoreState();

        // emit all restored messages
        for await (const msg of this.allMessages()) {
            this.emit("message", msg);
        }

        // start the gossip relay manager
        this.gossipRelay.start();

        // flag that the manager has now started
        this.started = true;
    }

    /**
     * Adds a new peer to the GossipManager and subscribes to events that will
     * allow it to iteract with other sub-systems managed by the GossipManager.
     */
    public addPeer(peer: Peer) {
        if (!this.started) throw new WireError(WireErrorCode.gossipManagerNotStarted);

        if (peer.state === PeerState.Ready) {
            this._onPeerReady(peer);
        } else {
            peer.once("ready", () => this._onPeerReady(peer));
        }
    }

    /**
     * Removes the channel from storage by the gossip manager. This
     * will likely be called by a chain-monitoring service.
     */
    public async removeChannel(scid: ShortChannelId) {
        this.logger.debug("removing channel %s", scid.toString());
        await this.gossipStore.deleteChannelAnnouncement(scid);
    }

    /**
     * Removes the channel from storage by the gossip manager. This will
     * likely be called by a chain-monitoring service.
     * @param outpoint
     */
    public async removeChannelByOutpoint(outpoint: OutPoint) {
        const chanAnn = await this.gossipStore.findChannelAnnouncementByOutpoint(outpoint);
        if (!chanAnn) return;
        await this.removeChannel(chanAnn.shortChannelId);
    }

    /**
     * Retrieves the valid chan_ann, chan_update, node_ann messages
     * while making sure to not send duplicate node_ann messages.
     *
     * @remarks
     * For now we are going to buffer messages into memory. We could
     * return a stream and yield messages as they are streamed from
     * the gossip_store.
     */
    public async *allMessages(): AsyncGenerator<IWireMessage, void, unknown> {
        this.logger.debug("fetching all messages");

        // maintain a set of node ids that we have already seen so that
        // we do no rebroadcast node announcements. This set stores the
        // nodeid pubkey as a hex string, which through testing is the
        // fastest way to perfrom set operations.
        const seenNodeIds: Set<string> = new Set();

        // obtain full list of channel announcements
        const chanAnns = await this.gossipStore.findChannelAnnouncemnts();
        for (const chanAnn of chanAnns) {
            yield chanAnn;

            // load and add the node1 channel_update
            const update1 = await this.gossipStore.findChannelUpdate(chanAnn.shortChannelId, 0);
            if (update1) yield update1;

            // load and add the nod2 channel_update
            const update2 = await this.gossipStore.findChannelUpdate(chanAnn.shortChannelId, 1);
            if (update2) yield update2;

            // optionally load node1 announcement
            const nodeId1 = chanAnn.nodeId1.toString("hex");
            if (!seenNodeIds.has(nodeId1)) {
                seenNodeIds.add(nodeId1);
                const nodeAnn = await this.gossipStore.findNodeAnnouncement(chanAnn.nodeId1);
                if (nodeAnn) yield nodeAnn;
            }

            // optionally load node2 announcement
            const nodeId2 = chanAnn.nodeId2.toString("hex");
            if (!seenNodeIds.has(nodeId2)) {
                seenNodeIds.add(nodeId2);
                const nodeAnn = await this.gossipStore.findNodeAnnouncement(chanAnn.nodeId2);
                if (nodeAnn) yield nodeAnn;
            }
        }

        // Broadcast unattached node announcements. These may have been orphaned
        // from previously closed channels, or if the node allows node_ann messages
        // without channels.
        const nodeAnns = await this.gossipStore.findNodeAnnouncements();
        for (const nodeAnn of nodeAnns) {
            if (!seenNodeIds.has(nodeAnn.nodeId.toString("hex"))) yield nodeAnn;
        }
    }

    /**
     * Handles when a peer has been added to the manager and it is finally
     * ready and has negotiated the gossip technique.
     * @param peer
     */
    private _onPeerReady(peer: Peer) {
        // Construct a gossip filter for use by the specific GossipPeer. This
        // filter will be internally used by the GossipPeer to validate and
        // capture gossip messages
        const filter = new GossipFilter({
            gossipStore: this.gossipStore,
            pendingStore: this.pendingStore,
            chainClient: this.chainClient,
        });

        // Construct the gossip Peer and add it to the collection of Peers
        // that are currently being managed by the GossipPeer
        const gossipPeer = new GossipPeer(peer, filter, this.logger);

        // Attach events from the gossipPeer
        gossipPeer.on("message", this._onGossipMessage.bind(this));
        gossipPeer.on("error", this._onGossipError.bind(this));

        // Add peer to the list of peers
        this.peers.add(gossipPeer);

        // Add event handler for a beer closing
        peer.on("close", this._onPeerClose.bind(this, gossipPeer));

        // Add the peer to the relay manager
        this.gossipRelay.addPeer(gossipPeer);

        // If we have not yet performed a full synchronization then we can
        // perform the full gossip state restore from this node
        if (this.syncState === SyncState.Unsynced) {
            // tslint:disable-next-line: no-floating-promises
            this._syncPeer(gossipPeer);
        }

        // If we've already synced, simply enable gossip receiving for the peer
        else {
            gossipPeer.enableGossip();
        }
    }

    /**
     * Handles when a peer closes
     * @param gossipPeer
     */
    private _onPeerClose(gossipPeer: GossipPeer) {
        if (this.gossipRelay) {
            this.gossipRelay.removePeer(gossipPeer);
        }
        this.peers.delete(gossipPeer);
    }

    /**
     * Handles receieved gossip messages
     * @param msg
     */
    private _onGossipMessage(msg: IWireMessage) {
        if (msg.type === MessageType.ChannelAnnouncement) {
            this.blockHeight = Math.max(
                this.blockHeight,
                (msg as ChannelAnnouncementMessage).shortChannelId.block,
            );
        }

        // enqueue the message into the relayer
        this.gossipRelay.enqueue(msg);

        // emit the message generally
        this.emit("message", msg);
    }

    /**
     * Handles Gossip Errors
     */
    private _onGossipError(err: Error) {
        this.emit("error", err);
    }

    /**
     * Synchronize the peer using the peer's synchronization mechanism.
     * @param peer
     */
    private async _syncPeer(peer: GossipPeer) {
        try {
<<<<<<< HEAD
            this.logger.trace("sync status now 'syncing'");
            this.syncState = SyncState.Syncing;

=======
            // Change the current sync state
            this.syncState = SyncState.Syncing;

            // Ensure that we are not relaying to peers
            this.gossipRelay.stop();

>>>>>>> d89a1c2d
            // perform synchronization
            await peer.syncRange();

            // finally transition to sync complete status
<<<<<<< HEAD
            this.logger.trace("sync status now 'synced'");
            this.syncState = SyncState.Synced;

            // enable gossip for all the peers
            this.logger.trace("enabling gossip for all peers");
=======
            this.logger.info("sync status now: Synced");
            this.syncState = SyncState.Synced;

            // enable gossip for all the peers
>>>>>>> d89a1c2d
            for (const gossipPeer of this.peers) {
                gossipPeer.enableGossip();
            }

            // Enable gossip relay now that sync is complete
            this.gossipRelay.start();
        } catch (ex) {
            // TODO select next peer
            this.syncState = SyncState.Unsynced;
        }
    }

    private async _restoreState() {
        this.logger.info("retrieving gossip state from store");
        this.blockHeight = 0;
        const chanAnns = await this.gossipStore.findChannelAnnouncemnts();

        // find best block height
        for (const chanAnn of chanAnns) {
            this.blockHeight = Math.max(this.blockHeight, chanAnn.shortChannelId.block);
        }
        this.logger.info("highest block %d found from %d channels", this.blockHeight, chanAnns.length); // prettier-ignore

        // validate all utxos
        await this._validateUtxos(chanAnns);
    }

    private async _validateUtxos(chanAnns: ChannelAnnouncementMessage[]) {
        if (!this.chainClient) {
            this.logger.info("skipping utxo validation, no chain_client configured");
            return;
        }

        const extChanAnnCount = chanAnns.reduce(
            (acc, msg) => acc + (msg instanceof ExtendedChannelAnnouncementMessage ? 1 : 0),
            0,
        );
        this.logger.info("validating %d utxos", extChanAnnCount);

        if (!extChanAnnCount) return;

        const oct = Math.trunc(extChanAnnCount / 8);
        for (let i = 0; i < chanAnns.length; i++) {
            const chanAnn = chanAnns[i];
            if ((i + 1) % oct === 0) {
                this.logger.info(
                    "validating utxos %s% complete",
                    (((i + 1) / extChanAnnCount) * 100).toFixed(2),
                );
            }
            if (chanAnn instanceof ExtendedChannelAnnouncementMessage) {
                const utxo = await this.chainClient.getUtxo(
                    chanAnn.outpoint.txId,
                    chanAnn.outpoint.voutIdx,
                );
                if (!utxo) {
                    await this.removeChannel(chanAnn.shortChannelId);
                }
            }
        }
    }
}<|MERGE_RESOLUTION|>--- conflicted
+++ resolved
@@ -276,34 +276,18 @@
      */
     private async _syncPeer(peer: GossipPeer) {
         try {
-<<<<<<< HEAD
             this.logger.trace("sync status now 'syncing'");
             this.syncState = SyncState.Syncing;
 
-=======
-            // Change the current sync state
-            this.syncState = SyncState.Syncing;
-
-            // Ensure that we are not relaying to peers
-            this.gossipRelay.stop();
-
->>>>>>> d89a1c2d
             // perform synchronization
             await peer.syncRange();
 
             // finally transition to sync complete status
-<<<<<<< HEAD
             this.logger.trace("sync status now 'synced'");
             this.syncState = SyncState.Synced;
 
             // enable gossip for all the peers
             this.logger.trace("enabling gossip for all peers");
-=======
-            this.logger.info("sync status now: Synced");
-            this.syncState = SyncState.Synced;
-
-            // enable gossip for all the peers
->>>>>>> d89a1c2d
             for (const gossipPeer of this.peers) {
                 gossipPeer.enableGossip();
             }
