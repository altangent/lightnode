{
  "name": "@node-lightning/core",
  "version": "0.21.1",
  "description": "Core types, abstractions, utilities, and cross-cutting concerns",
  "scripts": {
    "test": "../../node_modules/.bin/nyc --reporter=lcov --reporter=text --extension=.ts ../../node_modules/.bin/mocha --require ts-node/register --recursive \"__tests__/**/*.spec.*\"",
    "lint": "../../node_modules/.bin/tslint --project tsconfig.json --config ../../tslint.json",
    "build": "../../node_modules/.bin/tsc --project tsconfig.json",
    "prepublish": "npm run build"
  },
  "keywords": [
    "node-lightning",
    "core"
  ],
  "author": "Brian Mancini <bmancini@gmail.com>",
  "homepage": "https://github.com/altangent/node-lightning/tree/master/packages/<NAME>",
  "license": "MIT",
  "main": "dist/index.js",
  "repository": {
    "type": "git",
    "url": "git+https://github.com/altangent/node-lightning.git"
  },
  "publishConfig": {
    "access": "public"
  },
  "dependencies": {
<<<<<<< HEAD
    "@node-lightning/bitcoin": "^0.20.1",
    "@node-lightning/bufio": "^0.20.1",
    "@node-lightning/crypto": "^0.20.1"
=======
    "@node-lightning/bitcoin": "^0.21.1",
    "@node-lightning/crypto": "^0.21.1"
>>>>>>> e4146f07
  }
}<|MERGE_RESOLUTION|>--- conflicted
+++ resolved
@@ -24,13 +24,8 @@
     "access": "public"
   },
   "dependencies": {
-<<<<<<< HEAD
-    "@node-lightning/bitcoin": "^0.20.1",
-    "@node-lightning/bufio": "^0.20.1",
-    "@node-lightning/crypto": "^0.20.1"
-=======
     "@node-lightning/bitcoin": "^0.21.1",
+    "@node-lightning/bufio": "^0.21.1",
     "@node-lightning/crypto": "^0.21.1"
->>>>>>> e4146f07
   }
 }