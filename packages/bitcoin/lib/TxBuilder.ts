--- conflicted
+++ resolved
@@ -4,10 +4,6 @@
 import { OutPoint } from "./OutPoint";
 import { Script } from "./Script";
 import { Sequence } from "./Sequence";
-<<<<<<< HEAD
-import { Sorter } from "./Sorter";
-=======
->>>>>>> 997f5e4c
 import { Tx } from "./Tx";
 import { TxIn } from "./TxIn";
 import { TxOut } from "./TxOut";
